--- conflicted
+++ resolved
@@ -23,44 +23,9 @@
 import flask
 
 from anitya.app import APP, SESSION
-from anitya.doc_utils import load_doc
 import anitya
 import anitya.lib.plugins
 import anitya.lib.model
-
-<<<<<<< HEAD
-
-@APP.template_filter('InsertDiv')
-def insert_div(content):
-    """ Template filter inserting an opening <div> and closing </div>
-    after the first title and then at the end of the content.
-    """
-    # This is quite a hack but simpler solution using .replace() didn't work
-    # for some reasons...
-    content = content.split('\n')
-    output = []
-    for row in content:
-        if row.startswith('<h1 class="title">'):
-            title = row.split('"title">')[1].split('</h1>')[0]
-            link = '<a name="%(title)s" '\
-                'class="glyphicon glyphicon-link btn-xs" '\
-                'title="Permalink to this headline" href="#%(title)s"></a>' % (
-                    {
-                        'title': title.replace(' ', '_'),
-                    }
-                )
-            row = str(row).replace('</h1>', link + '</h1>')
-        if row.startswith('<div class="document" id='):
-            continue
-        output.append(row)
-    output = "\n".join(output)
-    output = output.replace('</div>', '')
-    output = output.replace('h1', 'h3')
-
-    return output
-=======
-from anitya.app import APP, SESSION
->>>>>>> 5a28f826
 
 
 @APP.route('/api/')
